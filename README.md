# Go gRPC Interceptors for Prometheus monitoring 

[![Travis Build](https://travis-ci.org/grpc-ecosystem/go-grpc-prometheus.svg)](https://travis-ci.org/grpc-ecosystem/go-grpc-prometheus)
[![Go Report Card](https://goreportcard.com/badge/github.com/grpc-ecosystem/go-grpc-prometheus)](http://goreportcard.com/report/grpc-ecosystem/go-grpc-prometheus)
[![GoDoc](http://img.shields.io/badge/GoDoc-Reference-blue.svg)](https://godoc.org/github.com/grpc-ecosystem/go-grpc-prometheus)
[![SourceGraph](https://sourcegraph.com/github.com/grpc-ecosystem/go-grpc-prometheus/-/badge.svg)](https://sourcegraph.com/github.com/grpc-ecosystem/go-grpc-prometheus/?badge)
[![codecov](https://codecov.io/gh/grpc-ecosystem/go-grpc-prometheus/branch/master/graph/badge.svg)](https://codecov.io/gh/grpc-ecosystem/go-grpc-prometheus)
[![Apache 2.0 License](https://img.shields.io/badge/License-Apache%202.0-blue.svg)](LICENSE)

[Prometheus](https://prometheus.io/) monitoring for your [gRPC Go](https://github.com/grpc/grpc-go) servers and clients.

A sister implementation for [gRPC Java](https://github.com/grpc/grpc-java) (same metrics, same semantics) is in [grpc-ecosystem/java-grpc-prometheus](https://github.com/grpc-ecosystem/java-grpc-prometheus).

## Interceptors

[gRPC Go](https://github.com/grpc/grpc-go) recently acquired support for Interceptors, i.e. middleware that is executed
by a gRPC Server before the request is passed onto the user's application logic. It is a perfect way to implement
common patterns: auth, logging and... monitoring.

To use Interceptors in chains, please see [`go-grpc-middleware`](https://github.com/mwitkow/go-grpc-middleware).

## Usage

There are two types of interceptors: client-side and server-side. This package provides monitoring Interceptors for both.

### Server-side

```go
import "github.com/grpc-ecosystem/go-grpc-prometheus"
...
    // Initialize your gRPC server's interceptor.
    myServer := grpc.NewServer(
        grpc.StreamInterceptor(grpc_prometheus.StreamServerInterceptor),
        grpc.UnaryInterceptor(grpc_prometheus.UnaryServerInterceptor),
    )
    // Register your gRPC service implementations.
    myservice.RegisterMyServiceServer(s.server, &myServiceImpl{})
    // After all your registrations, make sure all of the Prometheus metrics are initialized.
    grpc_prometheus.Register(myServer)
    // Register Prometheus metrics handler.    
    http.Handle("/metrics", promhttp.Handler())
...
```

### Client-side

```go
import "github.com/grpc-ecosystem/go-grpc-prometheus"
...
   clientConn, err = grpc.Dial(
       address,
		   grpc.WithUnaryInterceptor(grpc_prometheus.UnaryClientInterceptor),
		   grpc.WithStreamInterceptor(grpc_prometheus.StreamClientInterceptor)
   )
   client = pb_testproto.NewTestServiceClient(clientConn)
   resp, err := client.PingEmpty(s.ctx, &myservice.Request{Msg: "hello"})
...
```

# Metrics

## Labels

All server-side metrics start with `grpc_server` as Prometheus subsystem name. All client-side metrics start with `grpc_client`. Both of them have mirror-concepts. Similarly all methods
contain the same rich labels:
  
  * `grpc_service` - the [gRPC service](http://www.grpc.io/docs/#defining-a-service) name, which is the combination of protobuf `package` and
    the `grpc_service` section name. E.g. for `package = mwitkow.testproto` and 
     `service TestService` the label will be `grpc_service="mwitkow.testproto.TestService"`
  * `grpc_method` - the name of the method called on the gRPC service. E.g.  
    `grpc_method="Ping"`
  * `grpc_type` - the gRPC [type of request](http://www.grpc.io/docs/guides/concepts.html#rpc-life-cycle). 
    Differentiating between the two is important especially for latency measurements.

     - `unary` is single request, single response RPC
     - `client_stream` is a multi-request, single response RPC
     - `server_stream` is a single request, multi-response RPC
     - `bidi_stream` is a multi-request, multi-response RPC
    

Additionally for completed RPCs, the following labels are used:

  * `grpc_code` - the human-readable [gRPC status code](https://github.com/grpc/grpc-go/blob/master/codes/codes.go).
    The list of all statuses is to long, but here are some common ones:
      
      - `OK` - means the RPC was successful
      - `IllegalArgument` - RPC contained bad values
      - `Internal` - server-side error not disclosed to the clients
      
## Counters

The counters and their up to date documentation is in [server_reporter.go](server_reporter.go) and [client_reporter.go](client_reporter.go) 
the respective Prometheus handler (usually `/metrics`). 

For the purpose of this documentation we will only discuss `grpc_server` metrics. The `grpc_client` ones contain mirror concepts.

For simplicity, let's assume we're tracking a single server-side RPC call of [`mwitkow.testproto.TestService`](examples/testproto/test.proto),
calling the method `PingList`. The call succeeds and returns 20 messages in the stream.

First, immediately after the server receives the call it will increment the
`grpc_server_started_total` and start the handling time clock (if histograms are enabled). 

```jsoniq
grpc_server_started_total{grpc_method="PingList",grpc_service="mwitkow.testproto.TestService",grpc_type="server_stream"} 1
```

Then the user logic gets invoked. It receives one message from the client containing the request 
(it's a `server_stream`):

```jsoniq
grpc_server_msg_received_total{grpc_method="PingList",grpc_service="mwitkow.testproto.TestService",grpc_type="server_stream"} 1
```

The user logic may return an error, or send multiple messages back to the client. In this case, on 
each of the 20 messages sent back, a counter will be incremented:

```jsoniq
grpc_server_msg_sent_total{grpc_method="PingList",grpc_service="mwitkow.testproto.TestService",grpc_type="server_stream"} 20
```

After the call completes, its status (`OK` or other [gRPC status code](https://github.com/grpc/grpc-go/blob/master/codes/codes.go)) 
and the relevant call labels increment the `grpc_server_handled_total` counter.

```jsoniq
grpc_server_handled_total{grpc_code="OK",grpc_method="PingList",grpc_service="mwitkow.testproto.TestService",grpc_type="server_stream"} 1
```

## Histograms

[Prometheus histograms](https://prometheus.io/docs/concepts/metric_types/#histogram) are a great way
to measure latency distributions of your RPCs. However, since it is bad practice to have metrics
of [high cardinality](https://prometheus.io/docs/practices/instrumentation/#do-not-overuse-labels)
the latency monitoring metrics are disabled by default. To enable them please call the following
in your server initialization code:

```jsoniq
grpc_prometheus.EnableHandlingTimeHistogram()
```

After the call completes, its handling time will be recorded in a [Prometheus histogram](https://prometheus.io/docs/concepts/metric_types/#histogram)
<<<<<<< HEAD
variable `grpc_server_handling_seconds`. It contains three sub-metrics:
=======
variable `grpc_server_handling_seconds`. The histogram variable contains three sub-metrics:
>>>>>>> fe3f5b22

 * `grpc_server_handling_seconds_count` - the count of all completed RPCs by status and method 
 * `grpc_server_handling_seconds_sum` - cumulative time of RPCs by status and method, useful for 
   calculating average handling times
 * `grpc_server_handling_seconds_bucket` - contains the counts of RPCs by status and method in respective
   handling-time buckets. These buckets can be used by Prometheus to estimate SLAs (see [here](https://prometheus.io/docs/practices/histograms/))

The counter values will look as follows:

```jsoniq
grpc_server_handling_seconds_bucket{grpc_code="OK",grpc_method="PingList",grpc_service="mwitkow.testproto.TestService",grpc_type="server_stream",le="0.005"} 1
grpc_server_handling_seconds_bucket{grpc_code="OK",grpc_method="PingList",grpc_service="mwitkow.testproto.TestService",grpc_type="server_stream",le="0.01"} 1
grpc_server_handling_seconds_bucket{grpc_code="OK",grpc_method="PingList",grpc_service="mwitkow.testproto.TestService",grpc_type="server_stream",le="0.025"} 1
grpc_server_handling_seconds_bucket{grpc_code="OK",grpc_method="PingList",grpc_service="mwitkow.testproto.TestService",grpc_type="server_stream",le="0.05"} 1
grpc_server_handling_seconds_bucket{grpc_code="OK",grpc_method="PingList",grpc_service="mwitkow.testproto.TestService",grpc_type="server_stream",le="0.1"} 1
grpc_server_handling_seconds_bucket{grpc_code="OK",grpc_method="PingList",grpc_service="mwitkow.testproto.TestService",grpc_type="server_stream",le="0.25"} 1
grpc_server_handling_seconds_bucket{grpc_code="OK",grpc_method="PingList",grpc_service="mwitkow.testproto.TestService",grpc_type="server_stream",le="0.5"} 1
grpc_server_handling_seconds_bucket{grpc_code="OK",grpc_method="PingList",grpc_service="mwitkow.testproto.TestService",grpc_type="server_stream",le="1"} 1
grpc_server_handling_seconds_bucket{grpc_code="OK",grpc_method="PingList",grpc_service="mwitkow.testproto.TestService",grpc_type="server_stream",le="2.5"} 1
grpc_server_handling_seconds_bucket{grpc_code="OK",grpc_method="PingList",grpc_service="mwitkow.testproto.TestService",grpc_type="server_stream",le="5"} 1
grpc_server_handling_seconds_bucket{grpc_code="OK",grpc_method="PingList",grpc_service="mwitkow.testproto.TestService",grpc_type="server_stream",le="10"} 1
grpc_server_handling_seconds_bucket{grpc_code="OK",grpc_method="PingList",grpc_service="mwitkow.testproto.TestService",grpc_type="server_stream",le="+Inf"} 1
grpc_server_handling_seconds_sum{grpc_code="OK",grpc_method="PingList",grpc_service="mwitkow.testproto.TestService",grpc_type="server_stream"} 0.0003866430000000001
grpc_server_handling_seconds_count{grpc_code="OK",grpc_method="PingList",grpc_service="mwitkow.testproto.TestService",grpc_type="server_stream"} 1
```


## Useful query examples

Prometheus philosophy is to provide raw metrics to the monitoring system, and
let the aggregations be handled there. The verbosity of above metrics make it possible to have that
flexibility. Here's a couple of useful monitoring queries:


### request inbound rate
```jsoniq
sum(rate(grpc_server_started_total{job="foo"}[1m])) by (grpc_service)
```
For `job="foo"` (common label to differentiate between Prometheus monitoring targets), calculate the
rate of requests per second (1 minute window) for each gRPC `grpc_service` that the job has. Please note
how the `grpc_method` is being omitted here: all methods of a given gRPC service will be summed together.

### unary request error rate
```jsoniq
sum(rate(grpc_server_handled_total{job="foo",grpc_type="unary",grpc_code!="OK"}[1m])) by (grpc_service)
```
For `job="foo"`, calculate the per-`grpc_service` rate of `unary` (1:1) RPCs that failed, i.e. the 
ones that didn't finish with `OK` code.

### unary request error percentage
```jsoniq
sum(rate(grpc_server_handled_total{job="foo",grpc_type="unary",grpc_code!="OK"}[1m])) by (grpc_service)
 / 
sum(rate(grpc_server_started_total{job="foo",grpc_type="unary"}[1m])) by (grpc_service)
 * 100.0
```
For `job="foo"`, calculate the percentage of failed requests by service. It's easy to notice that
this is a combination of the two above examples. This is an example of a query you would like to
[alert on](https://prometheus.io/docs/alerting/rules/) in your system for SLA violations, e.g.
"no more than 1% requests should fail".

### average response stream size
```jsoniq
sum(rate(grpc_server_msg_sent_total{job="foo",grpc_type="server_stream"}[10m])) by (grpc_service)
 /
sum(rate(grpc_server_started_total{job="foo",grpc_type="server_stream"}[10m])) by (grpc_service)
```
For `job="foo"` what is the `grpc_service`-wide `10m` average of messages returned for all `
server_stream` RPCs. This allows you to track the stream sizes returned by your system, e.g. allows 
you to track when clients started to send "wide" queries that ret
Note the divisor is the number of started RPCs, in order to account for in-flight requests.

### 99%-tile latency of unary requests
```jsoniq
histogram_quantile(0.99, 
  sum(rate(grpc_server_handling_seconds_bucket{job="foo",grpc_type="unary"}[5m])) by (grpc_service,le)
)
```
For `job="foo"`, returns an 99%-tile [quantile estimation](https://prometheus.io/docs/practices/histograms/#quantiles)
of the handling time of RPCs per service. Please note the `5m` rate, this means that the quantile
estimation will take samples in a rolling `5m` window. When combined with other quantiles
(e.g. 50%, 90%), this query gives you tremendous insight into the responsiveness of your system 
(e.g. impact of caching).

### percentage of slow unary queries (>250ms)
```jsoniq
100.0 - (
sum(rate(grpc_server_handling_seconds_bucket{job="foo",grpc_type="unary",le="0.25"}[5m])) by (grpc_service)
 / 
sum(rate(grpc_server_handling_seconds_count{job="foo",grpc_type="unary"}[5m])) by (grpc_service)
) * 100.0
```
For `job="foo"` calculate the by-`grpc_service` fraction of slow requests that took longer than `0.25` 
seconds. This query is relatively complex, since the Prometheus aggregations use `le` (less or equal)
buckets, meaning that counting "fast" requests fractions is easier. However, simple maths helps.
This is an example of a query you would like to alert on in your system for SLA violations, 
e.g. "less than 1% of requests are slower than 250ms".


## Status

This code has been used since August 2015 as the basis for monitoring of *production* gRPC micro services  at [Improbable](https://improbable.io).

## License

`go-grpc-prometheus` is released under the Apache 2.0 license. See the [LICENSE](LICENSE) file for details.<|MERGE_RESOLUTION|>--- conflicted
+++ resolved
@@ -138,11 +138,7 @@
 ```
 
 After the call completes, its handling time will be recorded in a [Prometheus histogram](https://prometheus.io/docs/concepts/metric_types/#histogram)
-<<<<<<< HEAD
-variable `grpc_server_handling_seconds`. It contains three sub-metrics:
-=======
 variable `grpc_server_handling_seconds`. The histogram variable contains three sub-metrics:
->>>>>>> fe3f5b22
 
  * `grpc_server_handling_seconds_count` - the count of all completed RPCs by status and method 
  * `grpc_server_handling_seconds_sum` - cumulative time of RPCs by status and method, useful for 
